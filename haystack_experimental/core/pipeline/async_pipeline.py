--- conflicted
+++ resolved
@@ -14,15 +14,6 @@
 from haystack_experimental.core.pipeline.base import (
     ComponentPriority,
     PipelineBase,
-<<<<<<< HEAD
-    _add_missing_input_defaults,
-    _dequeue_component,
-    _dequeue_waiting_component,
-    _enqueue_component,
-    _enqueue_waiting_component,
-    _is_lazy_variadic
-=======
->>>>>>> 30f173e2
 )
 
 logger = logging.getLogger(__name__)
@@ -37,66 +28,10 @@
 
     async def run_async_generator( # noqa: PLR0915,C901
         self,
-<<<<<<< HEAD
-        metadata: Optional[Dict[str, Any]] = None,
-        max_runs_per_component: int = 100,
-        async_executor: Optional[ThreadPoolExecutor] = None,
-    ):
-        """
-        Creates the asynchronous Pipeline.
-
-        :param metadata:
-            Arbitrary dictionary to store metadata about this `Pipeline`. Make sure all the values contained in
-            this dictionary can be serialized and deserialized if you wish to save this `Pipeline` to file.
-        :param max_runs_per_component:
-            How many times the `Pipeline` can run the same Component.
-            If this limit is reached a `PipelineMaxComponentRuns` exception is raised.
-            If not set defaults to 100 runs per Component.
-        :param async_executor:
-            Optional ThreadPoolExecutor to use for running synchronous components. If not provided, a single-threaded
-            executor will initialized and used.
-        """
-        super().__init__(metadata, max_runs_per_component)
-
-        # We only need one thread as we'll immediately block after launching it.
-        self.executor = (
-            ThreadPoolExecutor(thread_name_prefix=f"async-pipeline-executor-{id(self)}", max_workers=1)
-            if async_executor is None
-            else async_executor
-        )
-    
-    def _normalize_varidiac_input_data(self, data: Dict[str, Dict[str, Any]]) -> Dict[str, Dict[str, Any]]:
-        """
-        Variadic inputs expect their value to be a list, this utility method creates that list from the user's input.
-        """
-        for component_name, component_inputs in data.items():
-            if component_name not in self.graph.nodes:
-                # This is not a component name, it must be the name of one or more input sockets.
-                # Those are handled in a different way, so we skip them here.
-                continue
-            instance = self.graph.nodes[component_name]["instance"]
-            for component_input, input_value in component_inputs.items():
-                if instance.__haystack_input__._sockets_dict[component_input].is_variadic:
-                    # Components that have variadic inputs need to receive lists as input.
-                    # We don't want to force the user to always pass lists, so we convert single values to lists here.
-                    # If it's already a list we assume the component takes a variadic input of lists, so we
-                    # convert it in any case.
-                    data[component_name][component_input] = [input_value]
-
-        return {**data}
-
-    async def _run_component(
-        self,
-        name: str,
-        inputs: Dict[str, Any],
-        parent_span: Optional[tracing.Span] = None,
-    ) -> Dict[str, Any]:
-=======
         data: Dict[str, Any],
         include_outputs_from: Optional[Set[str]] = None,
         concurrency_limit: int = 4,
     ) -> AsyncIterator[Dict[str, Any]]:
->>>>>>> 30f173e2
         """
         Execute this pipeline asynchronously, yielding partial outputs when any component finishes.
 
